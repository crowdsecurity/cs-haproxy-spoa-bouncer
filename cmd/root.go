--- conflicted
+++ resolved
@@ -247,7 +247,6 @@
 		log.Errorf("Failed to shutdown SPOA: %v", shutdownErr)
 	}
 
-<<<<<<< HEAD
 	// Shutdown HTTP template server if it was started
 	if httpTemplateServer != nil {
 		log.Info("Shutting down HTTP template server")
@@ -256,13 +255,5 @@
 		}
 	}
 
-	// Return error only if it was unexpected
-	if err != nil && !isExpectedShutdown {
-		return err
-	}
-
-	return nil
-=======
 	return err
->>>>>>> fdf9b12d
 }