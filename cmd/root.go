--- conflicted
+++ resolved
@@ -10,6 +10,7 @@
 	"os/signal"
 	"strings"
 	"syscall"
+	"time"
 
 	"github.com/prometheus/client_golang/prometheus"
 	"github.com/prometheus/client_golang/prometheus/promhttp"
@@ -18,18 +19,11 @@
 	"golang.org/x/sync/errgroup"
 
 	"github.com/crowdsecurity/crowdsec-spoa/internal/admin"
-<<<<<<< HEAD
-	"github.com/crowdsecurity/crowdsec-spoa/internal/worker"
-=======
->>>>>>> 3b363469
 	"github.com/crowdsecurity/crowdsec-spoa/pkg/cfg"
 	"github.com/crowdsecurity/crowdsec-spoa/pkg/dataset"
 	"github.com/crowdsecurity/crowdsec-spoa/pkg/host"
 	"github.com/crowdsecurity/crowdsec-spoa/pkg/metrics"
-<<<<<<< HEAD
-=======
 	"github.com/crowdsecurity/crowdsec-spoa/pkg/spoa"
->>>>>>> 3b363469
 	csbouncer "github.com/crowdsecurity/go-cs-bouncer"
 	"github.com/crowdsecurity/go-cs-lib/csdaemon"
 	"github.com/crowdsecurity/go-cs-lib/csstring"
@@ -207,28 +201,6 @@
 		}
 	}
 
-<<<<<<< HEAD
-	// Create worker manager for goroutine-based workers
-	workerLogger := log.WithField("component", "worker")
-	workerManager := worker.NewManager(ctx, dataSet, HostManager, &config.Geo, workerLogger)
-
-	// Add all workers as goroutines
-	for _, w := range config.Workers {
-		workerConfig := worker.WorkerConfig{
-			Name:     w.Name,
-			LogLevel: w.LogLevel,
-			TcpAddr:  w.TcpAddr,
-			UnixAddr: w.UnixAddr,
-		}
-		if err := workerManager.AddWorker(workerConfig); err != nil {
-			return fmt.Errorf("failed to add worker %s: %w", w.Name, err)
-		}
-	}
-
-	// Wait for all workers in errgroup
-	g.Go(func() error {
-		return workerManager.Wait()
-=======
 	// Create single SPOA listener - ultra-simplified architecture
 	spoaLogger := log.WithField("component", "spoa")
 
@@ -253,7 +225,6 @@
 			return fmt.Errorf("SPOA server failed: %w", err)
 		}
 		return nil
->>>>>>> 3b363469
 	})
 
 	// Admin server will inherit root logger and log level via its fallback
@@ -293,8 +264,6 @@
 		}
 	}
 
-<<<<<<< HEAD
-=======
 	// Shutdown SPOA server gracefully after all goroutines finish
 	log.Info("Shutting down SPOA listener")
 	shutdownCtx, cancel := context.WithTimeout(context.Background(), 5*time.Second)
@@ -309,6 +278,5 @@
 		return err
 	}
 
->>>>>>> 3b363469
 	return nil
 }