package cmd

import (
	"context"
	"encoding/json"
	"errors"
	"fmt"
	"net"
	"net/http"
	"os"
	"os/signal"
	"strings"
	"syscall"
	"time"

	"github.com/prometheus/client_golang/prometheus"
	"github.com/prometheus/client_golang/prometheus/promhttp"
	log "github.com/sirupsen/logrus"
	"github.com/spf13/pflag"
	"golang.org/x/sync/errgroup"

	"github.com/crowdsecurity/crowdsec-spoa/internal/api"
	"github.com/crowdsecurity/crowdsec-spoa/internal/worker"
	"github.com/crowdsecurity/crowdsec-spoa/pkg/cfg"
	"github.com/crowdsecurity/crowdsec-spoa/pkg/dataset"
	"github.com/crowdsecurity/crowdsec-spoa/pkg/host"
	"github.com/crowdsecurity/crowdsec-spoa/pkg/metrics"
	"github.com/crowdsecurity/crowdsec-spoa/pkg/server"
	"github.com/crowdsecurity/crowdsec-spoa/pkg/spoa"
	csbouncer "github.com/crowdsecurity/go-cs-bouncer"
	"github.com/crowdsecurity/go-cs-lib/csdaemon"
	"github.com/crowdsecurity/go-cs-lib/csstring"
	"github.com/crowdsecurity/go-cs-lib/version"
)

const name = "crowdsec-spoa-bouncer"

func HandleSignals(ctx context.Context) error {
	signalChan := make(chan os.Signal, 1)
	signal.Notify(signalChan, syscall.SIGTERM, os.Interrupt)

	select {
	case s := <-signalChan:
		switch s {
		case syscall.SIGTERM:
			return errors.New("received SIGTERM")
		case os.Interrupt: // cross-platform SIGINT
			return errors.New("received interrupt")
		}
	case <-ctx.Done():
		return ctx.Err()
	}

	return nil
}

func Execute() error {
	// Parent pflags
	configPath := pflag.StringP("config", "c", "/etc/crowdsec/bouncer/crowdsec-spoa-bouncer.yaml", "path to crowdsec-spoa-bouncer.yaml")
	verbose := pflag.BoolP("verbose", "v", false, "set verbose mode")
	bouncerVersion := pflag.Bool("V", false, "display version and exit (deprecated)")
	pflag.BoolVar(bouncerVersion, "version", *bouncerVersion, "display version and exit")
	testConfig := pflag.BoolP("test", "t", false, "test config and exit")
	showConfig := pflag.BoolP("show-config", "T", false, "show full config (.yaml + .yaml.local) and exit")

	// Worker pflags
	workerConfigJSON := pflag.String("worker-config", "", "worker configuration as JSON string")

	pflag.Parse()
	if *workerConfigJSON != "" {
<<<<<<< HEAD
		var w worker.Worker
=======
		var w *worker.Worker
>>>>>>> 7c186eba
		if err := json.Unmarshal([]byte(*workerConfigJSON), &w); err != nil {
			return fmt.Errorf("failed to parse worker config JSON: %w", err)
		}

		if w.TcpAddr == "" && w.UnixAddr == "" {
			return fmt.Errorf("worker must have one listener address")
		}
		return WorkerExecute(w)

	}

	if configPath == nil || *configPath == "" {
		return errors.New("configuration file is required")
	}

	configMerged, err := cfg.MergedConfig(*configPath)
	if err != nil {
		return fmt.Errorf("unable to read config file: %w", err)
	}

	if *showConfig {
		fmt.Println(string(configMerged))
		return nil
	}

	configExpanded := csstring.StrictExpand(string(configMerged), os.LookupEnv)

	config, err := cfg.NewConfig(strings.NewReader(configExpanded))
	if err != nil {
		return fmt.Errorf("unable to load configuration: %w", err)
	}

	if *verbose && log.GetLevel() < log.DebugLevel {
		log.SetLevel(log.DebugLevel)
	}

	log.Infof("Starting %s %s", name, version.String())

	bouncer := &csbouncer.StreamBouncer{}

	err = bouncer.ConfigReader(strings.NewReader(configExpanded))
	if err != nil {
		return err
	}

	bouncer.UserAgent = fmt.Sprintf("%s/%s", name, version.String())
	if err := bouncer.Init(); err != nil {
		return fmt.Errorf("unable to configure bouncer: %w", err)
	}

	g, ctx := errgroup.WithContext(context.Background())

	config.Geo.Init(ctx)

	if *testConfig {
		log.Info("config is valid")
		return nil
	}

	if bouncer.InsecureSkipVerify != nil {
		log.Debugf("InsecureSkipVerify is set to %t", *bouncer.InsecureSkipVerify)
	}

	g.Go(func() error {
		return HandleSignals(ctx)
	})

	g.Go(func() error {
		err := bouncer.Run(ctx)
		return fmt.Errorf("bouncer run halted: %w", err)
	})

	metricsProvider, err := csbouncer.NewMetricsProvider(bouncer.APIClient, name, metricsUpdater, log.StandardLogger())

	if err != nil {
		return fmt.Errorf("failed to create metrics provider: %w", err)
	}

	g.Go(func() error {
		return metricsProvider.Run(ctx)
	})

	prometheus.MustRegister(csbouncer.TotalLAPICalls, csbouncer.TotalLAPIError, metrics.TotalActiveDecisions, metrics.TotalBlockedRequests, metrics.TotalProcessedRequests)

	if config.PrometheusConfig.Enabled {
		go func() {
			http.Handle("/metrics", promhttp.Handler())

			listenOn := net.JoinHostPort(
				config.PrometheusConfig.ListenAddress,
				config.PrometheusConfig.ListenPort,
			)
			log.Infof("Serving metrics at %s", listenOn+"/metrics")
			log.Error(http.ListenAndServe(listenOn, nil))
		}()
	}

	dataSet := dataset.New()

	g.Go(func() error {
		log.Infof("Processing new and deleted decisions . . .")

		for {
			select {
			case <-ctx.Done():
				return nil
			case decisions := <-bouncer.Stream:
				if decisions == nil {
					continue
				}
				if len(decisions.New) > 0 {
					log.Debugf("Processing %d new decisions", len(decisions.New))
					dataSet.Add(decisions.New)
				}
				if len(decisions.Deleted) > 0 {
					log.Debugf("Processing %d deleted decisions", len(decisions.Deleted))
					dataSet.Remove(decisions.Deleted)
				}
			}
		}
	})

	HostManager := host.NewManager()

	g.Go(func() error {
		HostManager.Run(ctx)
		return nil
	})

	for _, h := range config.Hosts {
		HostManager.Chan <- host.HostOp{
			Host: h,
			Op:   host.OpAdd,
		}
	}

	if config.HostsDir != "" {
		if err := HostManager.LoadFromDirectory(config.HostsDir); err != nil {
			return fmt.Errorf("failed to load hosts from directory: %w", err)
		}
	}

	socketConnChan := make(chan server.SocketConn)

	workerServer, err := server.NewWorkerSocket(socketConnChan, config.WorkerSocketDir)

	if err != nil {
		return fmt.Errorf("failed to create worker server: %w", err)
	}

	var adminServer *server.Server
	if config.AdminSocket != "" {
		var err error
		adminServer, err = server.NewAdminSocket(socketConnChan)

		if err != nil {
			return fmt.Errorf("failed to create admin server: %w", err)
		}

		err = adminServer.NewAdminListener(config.AdminSocket)
		if err != nil {
			return fmt.Errorf("failed to create admin listener: %w", err)
		}
	}

	workerManager := worker.NewManager(workerServer, config.WorkerUid, config.WorkerGid)

	g.Go(func() error {
		return workerManager.Run(ctx)
	})

	apiServer := api.NewAPI(workerManager, HostManager, dataSet, &config.Geo, socketConnChan)

	for _, worker := range config.Workers {
		workerManager.CreateChan <- worker
	}

	g.Go(func() error {
		return apiServer.Run(ctx)
	})

	_ = csdaemon.Notify(csdaemon.Ready, log.StandardLogger())

	if err := g.Wait(); err != nil {
		workerServer.Close()
		adminServer.Close()
		switch err.Error() {
		case "received SIGTERM":
			log.Info("Received SIGTERM, shutting down")
		case "received interrupt":
			log.Info("Received interrupt, shutting down")
		default:
			return err
		}
	}

	return nil
}

<<<<<<< HEAD
func WorkerExecute(w worker.Worker) error {
=======
func WorkerExecute(w *worker.Worker) error {
>>>>>>> 7c186eba

	g, ctx := errgroup.WithContext(context.Background())

	g.Go(func() error {
		return HandleSignals(ctx)
	})

	spoad, err := spoa.New(w.TcpAddr, w.UnixAddr)

	if err != nil {
		return fmt.Errorf("failed to create SPOA: %w", err)
	}

	g.Go(func() error {
		if err := spoad.ServeTCP(ctx); err != nil {
			return fmt.Errorf("failed to serve TCP: %w", err)
		}
		return nil
	})

	g.Go(func() error {
		if err := spoad.ServeUnix(ctx); err != nil {
			return fmt.Errorf("failed to serve Unix: %w", err)
		}
		return nil
	})

	if err := g.Wait(); err != nil {
		switch err.Error() {
		case "received SIGTERM":
		case "received interrupt":
		default:
			return err
		}
	}

	cancelCtx, cancel := context.WithTimeout(context.Background(), 5*time.Second)
	defer cancel()

	if err := spoad.Shutdown(cancelCtx); err != nil {
		return fmt.Errorf("failed to shutdown server: %w", err)
	}

	return nil
}<|MERGE_RESOLUTION|>--- conflicted
+++ resolved
@@ -68,11 +68,7 @@
 
 	pflag.Parse()
 	if *workerConfigJSON != "" {
-<<<<<<< HEAD
-		var w worker.Worker
-=======
 		var w *worker.Worker
->>>>>>> 7c186eba
 		if err := json.Unmarshal([]byte(*workerConfigJSON), &w); err != nil {
 			return fmt.Errorf("failed to parse worker config JSON: %w", err)
 		}
@@ -272,11 +268,7 @@
 	return nil
 }
 
-<<<<<<< HEAD
-func WorkerExecute(w worker.Worker) error {
-=======
 func WorkerExecute(w *worker.Worker) error {
->>>>>>> 7c186eba
 
 	g, ctx := errgroup.WithContext(context.Background())
 
