--- conflicted
+++ resolved
@@ -22,9 +22,6 @@
 	ConnChan      chan server.SocketConn
 }
 
-<<<<<<< HEAD
-func NewAPI(WorkerManager *worker.Manager, HostManager *host.Manager, dataset *dataset.DataSet, geoDatabase *geo.GeoDatabase, socketChan chan server.SocketConn) *API {
-=======
 // APIConfig holds the configuration for creating a new API instance
 type APIConfig struct {
 	WorkerManager *worker.Manager
@@ -34,16 +31,8 @@
 	SocketChan    chan server.SocketConn
 }
 
-func (a *API) HandleCommand(command string, args []string, permission apiPermission.APIPermission) (interface{}, error) {
-	if handler, ok := a.Handlers[command]; ok {
-		return handler.handle(permission, args...)
-	}
-	return nil, fmt.Errorf("command not found")
-}
-
 // NewAPI creates a new API instance and initializes it with the provided configuration
 func NewAPI(config APIConfig) *API {
->>>>>>> 7c848daa
 	a := &API{
 		WorkerManager: config.WorkerManager,
 		HostManager:   config.HostManager,
@@ -52,291 +41,6 @@
 		ConnChan:      config.SocketChan,
 	}
 
-<<<<<<< HEAD
-=======
-	a.Handlers = map[string]APIHandler{
-		"val:host:cookie": {
-			handle: func(permission apiPermission.APIPermission, args ...string) (interface{}, error) {
-				if err := ArgsCheck(args, 2, 2); err != nil {
-					return "", err
-				}
-
-				h := a.HostManager.MatchFirstHost(args[0])
-				if h == nil {
-					return "", nil
-				}
-
-				uuid, err := h.Captcha.CookieGenerator.ValidateCookie(args[1])
-				if err != nil {
-					return "", err
-				}
-
-				sess := h.Captcha.Sessions.GetSession(uuid)
-
-				if sess == nil {
-					return "", nil
-				}
-
-				return uuid, nil
-			},
-		},
-		"val:host:captcha": {
-			handle: func(permission apiPermission.APIPermission, args ...string) (interface{}, error) {
-				if err := ArgsCheck(args, 3, 3); err != nil {
-					return "", err
-				}
-
-				h := a.HostManager.MatchFirstHost(args[0])
-				if h == nil {
-					return "", nil
-				}
-
-				valid, err := h.Captcha.Validate(args[1], args[2])
-				if err != nil {
-					return "", err
-				}
-
-				return valid, nil
-			},
-		},
-		"del:host:session": {
-			handle: func(permission apiPermission.APIPermission, args ...string) (interface{}, error) {
-				if err := ArgsCheck(args, 3, 3); err != nil {
-					return "", err
-				}
-
-				h := a.HostManager.MatchFirstHost(args[0])
-				if h == nil {
-					return false, nil
-				}
-
-				ses := h.Captcha.Sessions.GetSession(args[1])
-
-				if ses == nil {
-					return false, nil
-				}
-
-				ses.Delete(args[2])
-
-				return true, nil
-			},
-		},
-		"del:hosts": {
-			handle: func(permission apiPermission.APIPermission, args ...string) (interface{}, error) {
-				if permission == apiPermission.WorkerPermission {
-					return nil, fmt.Errorf("permission denied")
-				}
-
-				if err := ArgsCheck(args, 1, 1); err != nil {
-					return nil, err
-				}
-
-				h := a.HostManager.MatchFirstHost(args[0])
-
-				if h == nil {
-					return false, nil
-				}
-
-				a.HostManager.Chan <- host.HostOp{
-					Host: h,
-					Op:   host.OpRemove,
-				}
-
-				return true, nil
-			},
-		},
-		"set:host:session": {
-			handle: func(permission apiPermission.APIPermission, args ...string) (interface{}, error) {
-				if err := ArgsCheck(args, 4, 4); err != nil {
-					return nil, err
-				}
-
-				h := a.HostManager.MatchFirstHost(args[0])
-				if h == nil {
-					return false, nil
-				}
-
-				ses := h.Captcha.Sessions.GetSession(args[1])
-
-				if ses == nil {
-					return false, nil
-				}
-
-				ses.Set(args[2], args[3])
-				return true, nil
-			},
-		},
-		"get:host:session": {
-			handle: func(permission apiPermission.APIPermission, args ...string) (interface{}, error) {
-				if err := ArgsCheck(args, 3, 3); err != nil {
-					return "", err
-				}
-
-				h := a.HostManager.MatchFirstHost(args[0])
-				if h == nil {
-					return "", nil
-				}
-
-				ses := h.Captcha.Sessions.GetSession(args[1])
-
-				if ses == nil {
-					return "", nil
-				}
-
-				val := ses.Get(args[2])
-
-				if val == nil {
-					val = ""
-				}
-
-				return val, nil
-			},
-		},
-		"get:host:cookie": {
-			handle: func(permission apiPermission.APIPermission, args ...string) (interface{}, error) {
-				if err := ArgsCheck(args, 2, 2); err != nil {
-					return nil, err
-				}
-
-				h := a.HostManager.MatchFirstHost(args[0])
-				ses, err := h.Captcha.Sessions.NewRandomSession()
-
-				if err != nil {
-					return nil, err
-				}
-
-				cookie, err := h.Captcha.CookieGenerator.GenerateCookie(ses, ptr.Of(args[1] == "true"))
-				if err != nil {
-					return nil, err
-				}
-
-				ses.Set(session.CaptchaStatus, captcha.Pending)
-				return cookie, nil
-			},
-		},
-		"get:hosts": {
-			handle: func(permission apiPermission.APIPermission, args ...string) (interface{}, error) {
-				if len(args) == 0 && permission == apiPermission.WorkerPermission {
-					return &host.Host{}, fmt.Errorf("permission denied")
-				}
-
-				if len(args) == 0 && permission == apiPermission.AdminPermission {
-					return a.HostManager.String(), nil
-				}
-
-				if err := ArgsCheck(args, 1, 1); err != nil {
-					return &host.Host{}, err
-				}
-
-				h := a.HostManager.MatchFirstHost(args[0])
-
-				// We cant return nil, so we return an empty host
-				if h == nil {
-					return &host.Host{}, nil
-				}
-
-				// return a new host derived from the host object to redact sensitive information
-				return &host.Host{
-					Host: h.Host,
-					Captcha: captcha.Captcha{
-						SiteKey:             h.Captcha.SiteKey,
-						Provider:            h.Captcha.Provider,
-						FallbackRemediation: h.Captcha.FallbackRemediation,
-					},
-					Ban: h.Ban,
-				}, nil
-			},
-		},
-		"get:ip": {
-			handle: func(permission apiPermission.APIPermission, args ...string) (interface{}, error) {
-				if err := ArgsCheck(args, 1, 1); err != nil {
-					return nil, err
-				}
-
-				log.Infof("Checking IP %s", args[0])
-
-				r, origin, err := a.Dataset.CheckIP(args[0])
-
-				if err != nil {
-					return nil, err
-				}
-
-				if permission == apiPermission.WorkerPermission {
-					//Only count processed requests if coming from worker
-					ipType := "ipv4"
-					if strings.Contains(args[0], ":") {
-						ipType = "ipv6"
-					}
-
-					metrics.TotalProcessedRequests.With(prometheus.Labels{"ip_type": ipType}).Inc()
-
-					if r > remediation.Unknown {
-						metrics.TotalBlockedRequests.With(prometheus.Labels{"ip_type": ipType, "origin": origin, "remediation": r.String()}).Inc()
-					}
-
-					return r, nil
-				}
-
-				return r.String(), nil
-			},
-		},
-		"get:cn": {
-			handle: func(permission apiPermission.APIPermission, args ...string) (interface{}, error) {
-				if err := ArgsCheck(args, 2, 2); err != nil {
-					return nil, err
-				}
-				if args[0] == "" {
-					return nil, fmt.Errorf("invalid argument")
-				}
-				r, origin := a.Dataset.CheckCN(args[0])
-
-				if permission == apiPermission.WorkerPermission {
-					if r > remediation.Unknown {
-						ipType := "ipv4"
-						if strings.Contains(args[1], ":") {
-							ipType = "ipv6"
-						}
-						metrics.TotalBlockedRequests.With(prometheus.Labels{"ip_type": ipType, "origin": origin, "remediation": r.String()}).Inc()
-					}
-					return r, nil
-				}
-
-				return r.String(), nil
-			},
-		},
-		"get:geo:iso": {
-			handle: func(_ apiPermission.APIPermission, args ...string) (interface{}, error) {
-				if err := ArgsCheck(args, 1, 1); err != nil {
-					return nil, err
-				}
-
-				if !a.GeoDatabase.IsValid() {
-					return "", nil
-				}
-
-				log.Tracef("Checking geo:iso IP %s", args[0])
-				val := net.ParseIP(args[0])
-
-				if val == nil {
-					return nil, fmt.Errorf("invalid IP")
-				}
-
-				record, err := a.GeoDatabase.GetCity(&val)
-
-				if err != nil && !errors.Is(err, geo.ErrNotValidConfig) {
-					return nil, err
-				}
-
-				if record == nil {
-					return nil, nil
-				}
-
-				return geo.GetIsoCodeFromRecord(record), nil
-			},
-		},
-	}
-
->>>>>>> 7c848daa
 	return a
 }
 
