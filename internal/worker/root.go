--- conflicted
+++ resolved
@@ -13,16 +13,6 @@
 )
 
 type Worker struct {
-<<<<<<< HEAD
-	Name         string     `yaml:"name"`
-	ListenAddr   string     `yaml:"listen_addr"`
-	ListenSocket string     `yaml:"listen_socket"`
-	LogLevel     *log.Level `yaml:"log_level"`
-	UID          int        `yaml:"-"` // Set by the worker manager
-	GID          int        `yaml:"-"` // Set by the worker manager
-	Command      *exec.Cmd  `yaml:"-"`
-	SocketPath   string     `yaml:"-"` // Set by combining the socket dir and the worker name
-=======
 	Name       string     `yaml:"name"`
 	Config     string     `yaml:"config"`
 	LogLevel   *log.Level `yaml:"log_level"`
@@ -30,7 +20,6 @@
 	Gid        int        `yaml:"-"` // Set by the worker manager
 	Command    *exec.Cmd  `yaml:"-"`
 	SocketPath string     `yaml:"-"` // Set by combining the socket dir and the worker name
->>>>>>> 329916da
 }
 
 type WorkerConfig struct {
