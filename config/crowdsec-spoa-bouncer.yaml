--- conflicted
+++ resolved
@@ -13,19 +13,10 @@
 api_key: ${API_KEY}
 insecure_skip_verify: false
 
-<<<<<<< HEAD
-## SPOA configuration
-# Workers run as goroutines within the main process
-workers:
-  - name: spoa1
-    listen_addr: 0.0.0.0:9000
-    listen_socket: /run/crowdsec-spoa/spoa-1.sock
-=======
 ## SPOA listener configuration
 # Configure TCP and/or Unix socket listeners
 listen_tcp: 0.0.0.0:9000
 listen_unix: /run/crowdsec-spoa/spoa.sock
->>>>>>> 3b363469
 #asn_database_path: /var/lib/crowdsec/data/GeoLite2-ASN.mmdb
 #city_database_path: /var/lib/crowdsec/data/GeoLite2-City.mmdb
 
