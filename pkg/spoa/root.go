package spoa

import (
	"context"
	"errors"
	"fmt"
	"net"
	"net/http"
	"strings"
	"sync"
	"syscall"

	"github.com/crowdsecurity/crowdsec-spoa/internal/geo"
	"github.com/crowdsecurity/crowdsec-spoa/internal/remediation"
	"github.com/crowdsecurity/crowdsec-spoa/internal/remediation/captcha"
	"github.com/crowdsecurity/crowdsec-spoa/internal/session"
	"github.com/crowdsecurity/crowdsec-spoa/pkg/dataset"
	"github.com/crowdsecurity/crowdsec-spoa/pkg/host"
	"github.com/crowdsecurity/crowdsec-spoa/pkg/metrics"
	"github.com/crowdsecurity/go-cs-lib/ptr"
	"github.com/negasus/haproxy-spoe-go/action"
	"github.com/negasus/haproxy-spoe-go/agent"
	"github.com/negasus/haproxy-spoe-go/message"
	"github.com/negasus/haproxy-spoe-go/request"
	"github.com/prometheus/client_golang/prometheus"
	log "github.com/sirupsen/logrus"
)

var (
	messageNames = []string{"crowdsec-http", "crowdsec-ip"}
)

type Spoa struct {
	ListenAddr   net.Listener
	ListenSocket net.Listener
	Server       *agent.Agent
	HAWaitGroup  *sync.WaitGroup
	logger       *log.Entry
	// Direct access to shared data (no IPC needed)
	dataset     *dataset.DataSet
	hostManager *host.Manager
	geoDatabase *geo.GeoDatabase
}

type SpoaConfig struct {
	TcpAddr     string
	UnixAddr    string
	LogLevel    *log.Level
	Dataset     *dataset.DataSet
	HostManager *host.Manager
	GeoDatabase *geo.GeoDatabase
	Logger      *log.Entry // Parent logger to inherit from
}

func New(config *SpoaConfig) (*Spoa, error) {
	// Use provided logger or fallback to standard logger
	var workerLogger *log.Entry
	if config.Logger != nil {
		workerLogger = config.Logger
	} else {
		workerLogger = log.WithField("component", "spoa")
	}

	// Apply log level if specified (for compatibility)
	if config.LogLevel != nil {
		workerLogger.Logger.SetLevel(*config.LogLevel)
	}

	s := &Spoa{
		HAWaitGroup: &sync.WaitGroup{},
		logger:      workerLogger,
		dataset:     config.Dataset,
		hostManager: config.HostManager,
		geoDatabase: config.GeoDatabase,
	}

	if config.TcpAddr != "" {
		addr, err := net.Listen("tcp", config.TcpAddr)
		if err != nil {
			return nil, fmt.Errorf("failed to listen on %s: %w", config.TcpAddr, err)
		}
		s.ListenAddr = addr
	}

	if config.UnixAddr != "" {
		// Remove existing socket if present
		_ = syscall.Unlink(config.UnixAddr)

		// Set umask to 0o117 (result: 0o660 permissions)
		// Socket inherits group ownership from parent directory if setgid bit is set
		// To set this: chmod g+s /run/crowdsec-spoa && chgrp haproxy /run/crowdsec-spoa
		origUmask := syscall.Umask(0o117)

		// Create new socket
		addr, err := net.Listen("unix", config.UnixAddr)
		if err != nil {
			syscall.Umask(origUmask)
			return nil, fmt.Errorf("failed to listen on %s: %w", config.UnixAddr, err)
		}

		// Reset umask
		syscall.Umask(origUmask)

		s.ListenSocket = addr
	}

	s.Server = agent.New(handlerWrapper(s), s.logger)

	return s, nil
}

func (s *Spoa) Serve(ctx context.Context) error {
	serverError := make(chan error, 2)

	startServer := func(listener net.Listener) {
		err := s.Server.Serve(listener)
		switch {
		case errors.Is(err, net.ErrClosed):
			// Server closed normally during shutdown
			break
		case err != nil:
			serverError <- err
		}
	}

	// Launch TCP server if configured
	if s.ListenAddr != nil {
		s.logger.Infof("Serving TCP server on %s", s.ListenAddr.Addr().String())
		go func() {
			startServer(s.ListenAddr)
		}()
	}

	// Launch Unix server if configured
	if s.ListenSocket != nil {
		s.logger.Infof("Serving Unix server on %s", s.ListenSocket.Addr().String())
		go func() {
			startServer(s.ListenSocket)
		}()
	}

	// If no listeners are configured, return immediately
	if s.ListenAddr == nil && s.ListenSocket == nil {
		return nil
	}

	select {
	case err := <-serverError:
		return err
	case <-ctx.Done():
		return nil
	}
}

func (s *Spoa) Shutdown(ctx context.Context) error {
	s.logger.Info("Shutting down")

	doneChan := make(chan struct{})

	// Close TCP listener
	if s.ListenAddr != nil {
		s.ListenAddr.Close()
	}

	// Initially  we didn't close the unix socket as we wanted to persist permissions
	if s.ListenSocket != nil {
		s.ListenSocket.Close()
	}

	go func() {
		s.HAWaitGroup.Wait()
		close(doneChan)
	}()

	select {
	case <-ctx.Done():
		return ctx.Err()
	case <-doneChan:
		return nil
	}
}

// Handles checking the http request which has 2 stages
// First stage is to check the host header and determine if the remediation from handleIpRequest is still valid
// Second stage is to check if AppSec is enabled and then forward to the component if needed
func (s *Spoa) handleHTTPRequest(req *request.Request, mes *message.Message) {
	r := remediation.Allow
	var origin string
	shouldCountMetrics := false

	rstring, err := readKeyFromMessage[string](mes, "remediation")

	if err == nil {
		s.logger.Debug("remediation: ", *rstring)
		r = remediation.FromString(*rstring)
		// Remediation came from IP check, already counted
	} else {
<<<<<<< HEAD
		s.logger.Info("ip remediation was not found in message, defaulting to allow")
		// No IP check happened (e.g., upstream proxy mode), we need to count metrics
		shouldCountMetrics = true
=======
		// IP remediation not found - fallback to checking IP directly
		// This handles cases where crowdsec-ip message didn't fire (e.g., on-client-session not triggered)
		log.Debug("ip remediation was not found in message, checking IP directly")
		s.checkIPRemediation(req, mes, &r)
>>>>>>> b50fc143
	}

	hoststring, err := readKeyFromMessage[string](mes, "host")

	var matchedHost *host.Host

	// defer a function that always add the remediation to the request at end of processing
	defer func() {
		if matchedHost == nil && r == remediation.Captcha {
			s.logger.Warn("remediation is captcha, no matching host was found cannot issue captcha remediation reverting to ban")
			r = remediation.Ban
		}
		rString := r.String()
		req.Actions.SetVar(action.ScopeTransaction, "remediation", rString)

		// Count metrics if this is the only handler (upstream proxy mode)
		if shouldCountMetrics {
			// Get IP from message for metrics
			ipStr := ""
			if srcIP, err := readKeyFromMessage[net.IP](mes, "src-ip"); err == nil {
				ipStr = srcIP.String()
			}

			ipTypeLabel := "ipv4"
			if strings.Contains(ipStr, ":") {
				ipTypeLabel = "ipv6"
			}

			// Count processed request
			metrics.TotalProcessedRequests.With(prometheus.Labels{"ip_type": ipTypeLabel}).Inc()

			// Count blocked request if remediation applied
			if r > remediation.Unknown {
				metrics.TotalBlockedRequests.With(prometheus.Labels{
					"ip_type":     ipTypeLabel,
					"origin":      origin,
					"remediation": r.String(),
				}).Inc()
			}
		}
	}()

	if err != nil {
		return
	}

	matchedHost = s.hostManager.MatchFirstHost(*hoststring)

	// if the host is not found we cannot alter the remediation or do appsec checks
	if matchedHost == nil {
		return
	}

	var url *string
	var method *string
	var body *[]byte
	var headers http.Header

	switch r {
	case remediation.Allow:
		// If user has a captcha cookie but decision is Allow, generate unset cookie
		// We don't set captcha_status, so HAProxy knows to clear the cookie
		cookieB64, _ := readKeyFromMessage[string](mes, "crowdsec_captcha_cookie")
		if cookieB64 != nil {
			ssl, err := readKeyFromMessage[bool](mes, "ssl")
			if err != nil {
				s.logger.Error(err)
			}

			unsetCookie, err := matchedHost.Captcha.CookieGenerator.GenerateUnsetCookie(ptr.Of(*ssl))
			if err != nil {
				s.logger.WithFields(log.Fields{
					"host":  *hoststring,
					"ssl":   ssl,
					"error": err,
				}).Error("Failed to generate unset cookie")
				return // Cannot proceed without unset cookie
			}

			s.logger.WithFields(log.Fields{
				"host": *hoststring,
			}).Debug("Allow decision but captcha cookie present, will clear cookie")
			req.Actions.SetVar(action.ScopeTransaction, "captcha_cookie", unsetCookie.String())
			// Note: We deliberately don't set captcha_status here
		}
	case remediation.Ban:
		//Handle ban
		matchedHost.Ban.InjectKeyValues(&req.Actions)
	case remediation.Captcha:
		if err := matchedHost.Captcha.InjectKeyValues(&req.Actions); err != nil {
			r = remediation.FromString(matchedHost.Captcha.FallbackRemediation)
			return
		}

		cookieB64, _ := readKeyFromMessage[string](mes, "crowdsec_captcha_cookie")
		uuid := ""

		if cookieB64 != nil {
			uuid, err = matchedHost.Captcha.CookieGenerator.ValidateCookie(*cookieB64)
			if err != nil {
				s.logger.WithFields(log.Fields{
					"host":  *hoststring,
					"error": err,
				}).Warn("Failed to validate existing cookie")
				uuid = "" // Reset to generate new cookie
			}
		}

		if uuid == "" {
			ssl, err := readKeyFromMessage[bool](mes, "ssl")

			if err != nil {
				s.logger.Error(err)
			}

			// Create a new session
			ses, err := matchedHost.Captcha.Sessions.NewRandomSession()
			if err != nil {
				s.logger.WithFields(log.Fields{
					"host":  *hoststring,
					"error": err,
				}).Error("Failed to create new session")
				return // Cannot proceed without session
			}

			cookie, err := matchedHost.Captcha.CookieGenerator.GenerateCookie(ses, ssl)
			if err != nil {
				s.logger.WithFields(log.Fields{
					"host":  *hoststring,
					"ssl":   ssl,
					"error": err,
				}).Error("Failed to generate host cookie")
				return // Cannot proceed without cookie
			}

			// Set initial captcha status to pending
			ses.Set(session.CaptchaStatus, captcha.Pending)
			uuid = ses.UUID

			// Set the captcha cookie - status will be set later based on session state
			req.Actions.SetVar(action.ScopeTransaction, "captcha_cookie", cookie.String())
		}

		if uuid == "" {
			// We should never hit this but safety net
			// As a fallback we set the remediation to the fallback remediation
			s.logger.Error("failed to get uuid from cookie")
			r = remediation.FromString(matchedHost.Captcha.FallbackRemediation)
			return
		}

		url, err = readKeyFromMessage[string](mes, "url")

		if err != nil {
			s.logger.Errorf("failed to read url: %v", err)
			return
		}

		// Get the session
		ses := matchedHost.Captcha.Sessions.GetSession(uuid)
		if ses == nil {
			s.logger.WithFields(log.Fields{
				"host":    *hoststring,
				"session": uuid,
			}).Warn("Session not found, cannot proceed with captcha")
			r = remediation.FromString(matchedHost.Captcha.FallbackRemediation)
			return
		}

		// Get the current captcha status from the session
		val := ses.Get(session.CaptchaStatus)
		if val == nil {
			val = captcha.Pending // Assume pending if not set
		}

		// Set the captcha status in the transaction for HAProxy
		req.Actions.SetVar(action.ScopeTransaction, "captcha_status", val)
		if val != captcha.Valid {
			// Update the incoming url if it is different from the stored url for the session ignore favicon requests
			storedURL := ses.Get(session.URI)
			if storedURL == nil {
				storedURL = ""
			}

			if (storedURL == "" || url != nil && *url != storedURL) && !strings.HasSuffix(*url, ".ico") {
				s.logger.WithField("session", uuid).Debugf("updating stored url %s", *url)
				ses.Set(session.URI, *url)
			}
		}

		method, err = readKeyFromMessage[string](mes, "method")
		if err != nil {
			s.logger.Errorf("failed to read method: %v", err)
			return
		}

		headersType, err := readKeyFromMessage[string](mes, "headers")

		if err != nil {
			s.logger.Errorf("failed to read headers: %v", err)
			return
		}

		headers, err = readHeaders(*headersType)

		if err != nil {
			s.logger.Errorf("failed to parse headers: %v", err)
		}

		// Check if the request is a captcha validation request
		captchaStatus := ses.Get(session.CaptchaStatus)
		if captchaStatus == nil {
			captchaStatus = "" // Assume not pending if not set
		}

		if captchaStatus == captcha.Pending && method != nil && *method == http.MethodPost && headers.Get("Content-Type") == "application/x-www-form-urlencoded" {
			body, err = readKeyFromMessage[[]byte](mes, "body")

			if err != nil {
				s.logger.Errorf("failed to read body: %v", err)
				return
			}

			// Validate captcha
			isValid, err := matchedHost.Captcha.Validate(context.Background(), uuid, string(*body))
			if err != nil {
				s.logger.WithFields(log.Fields{
					"host":    *hoststring,
					"session": uuid,
					"error":   err,
				}).Error("Failed to validate captcha")
			} else if isValid {
				ses.Set(session.CaptchaStatus, captcha.Valid)
			}
		}

		// if the session has a valid captcha status we allow the request
		finalStatus := ses.Get(session.CaptchaStatus)
		if finalStatus == captcha.Valid {
			r = remediation.Allow
			// The captcha_status was already set above with the actual session status
			storedURL := ses.Get(session.URI)
			if storedURL != nil && storedURL != "" {
				s.logger.Debug("redirecting to: ", storedURL)
				req.Actions.SetVar(action.ScopeTransaction, "redirect", storedURL)
				// Delete the URI from the session so we dont redirect loop
				ses.Delete(session.URI)
			}
		}
	}

	// If remediation is ban/captcha we dont need to create a request to send to appsec unless always send is on
	if r > remediation.Unknown && !matchedHost.AppSec.AlwaysSend {
		return
	}
	// !TODO APPSEC STUFF

	// headers, err := readHeaders(*headersType)
	// if err != nil {
	// 	log.Printf("failed to parse headers: %v", err)
	// }

	// request, err := http.NewRequest(method, url, strings.NewReader(body))
	// if err != nil {
	// 	log.Printf("failed to create request: %v", err)
	// 	return
	// }
	// request.Header = headers
}

<<<<<<< HEAD
// Handles checking the IP address against the dataset
func (s *Spoa) handleIPRequest(req *request.Request, mes *message.Message) {
	var r remediation.Remediation

	ipType, err := readKeyFromMessage[net.IP](mes, "src-ip")

	if err != nil {
		s.logger.Error(err)
		return
	}

	ipStr := ipType.String()

	// Determine IP type for metrics
	ipTypeLabel := "ipv4"
	if strings.Contains(ipStr, ":") {
		ipTypeLabel = "ipv6"
	}

	// Count processed requests
	metrics.TotalProcessedRequests.With(prometheus.Labels{"ip_type": ipTypeLabel}).Inc()

	// Check IP directly against dataset
	r, origin, err := s.dataset.CheckIP(ipStr)
=======
// getIPRemediation performs IP and geo/country remediation checks
// Returns the final remediation after checking IP, geo, and country
func (s *Spoa) getIPRemediation(req *request.Request, ipStr string) remediation.Remediation {
	r, err := s.workerClient.GetIP(ipStr)
>>>>>>> b50fc143
	if err != nil {
		s.logger.WithFields(log.Fields{
			"ip":    ipStr,
			"error": err,
		}).Error("Failed to get IP remediation")
		return remediation.Allow // Safe default
	}

	// If no IP-specific remediation, check country-based
	if r < remediation.Unknown && s.geoDatabase.IsValid() {
		ipAddr := net.ParseIP(ipStr)
		if ipAddr != nil {
			record, err := s.geoDatabase.GetCity(&ipAddr)
			if err != nil && !errors.Is(err, geo.ErrNotValidConfig) {
				s.logger.WithFields(log.Fields{
					"ip":    ipStr,
					"error": err,
				}).Warn("Failed to get geo location")
			} else if record != nil {
				iso := geo.GetIsoCodeFromRecord(record)
				if iso != "" {
					cnR, cnOrigin := s.dataset.CheckCN(iso)
					if cnR > remediation.Unknown {
						r = cnR
						origin = cnOrigin
					}
					req.Actions.SetVar(action.ScopeTransaction, "isocode", iso)
				}
			}
		}
	}

<<<<<<< HEAD
	// Count blocked requests
	if r > remediation.Unknown {
		metrics.TotalBlockedRequests.With(prometheus.Labels{
			"ip_type":     ipTypeLabel,
			"origin":      origin,
			"remediation": r.String(),
		}).Inc()
	}

=======
	return r
}

// Handles checking the IP address against the dataset
func (s *Spoa) handleIPRequest(req *request.Request, mes *message.Message) {
	ipType, err := readKeyFromMessage[net.IP](mes, "src-ip")
	if err != nil {
		log.Error(err)
		return
	}

	ipStr := ipType.String()
	r := s.getIPRemediation(req, ipStr)
>>>>>>> b50fc143
	req.Actions.SetVar(action.ScopeTransaction, "remediation", r.String())
}

// checkIPRemediation extracts IP from the message and checks remediation
// Used as fallback when crowdsec-ip message didn't set remediation variable
func (s *Spoa) checkIPRemediation(req *request.Request, mes *message.Message, r *remediation.Remediation) {
	ipType, err := readKeyFromMessage[net.IP](mes, "src-ip")
	if err != nil {
		log.WithError(err).Debug("failed to extract src-ip from message for fallback check")
		return
	}

	ipStr := ipType.String()
	*r = s.getIPRemediation(req, ipStr)

	log.WithFields(log.Fields{
		"ip":          ipStr,
		"remediation": r.String(),
	}).Debug("IP remediation checked via fallback")
}

func handlerWrapper(s *Spoa) func(req *request.Request) {
	return func(req *request.Request) {
		s.HAWaitGroup.Add(1)
		defer s.HAWaitGroup.Done()

		for _, messageName := range messageNames {
			mes, err := req.Messages.GetByName(messageName)
			if err != nil {
				continue
			}
			s.logger.Trace("Received message: ", messageName)
			switch messageName {
			case "crowdsec-http":
				s.handleHTTPRequest(req, mes)
			case "crowdsec-ip":
				s.handleIPRequest(req, mes)
			}
		}
	}
}

// readKeyFromMessage reads a key from a message and returns it as the type T
func readKeyFromMessage[T string | net.IP | bool | []byte](msg *message.Message, key string) (*T, error) {
	value, ok := msg.KV.Get(key)
	if !ok {
		return nil, fmt.Errorf("key %s not found", key)
	}
	s, ok := value.(T)
	if !ok {
		return nil, fmt.Errorf("key %s has wrong type", key)
	}
	return &s, nil
}

func readHeaders(headers string) (http.Header, error) {
	h := http.Header{}
	hs := strings.Split(headers, "\r\n")

	if len(hs) == 0 {
		return nil, fmt.Errorf("no headers found")
	}

	for _, header := range hs {
		if header == "" {
			continue
		}

		kv := strings.SplitN(header, ":", 2)
		if len(kv) != 2 {
			return nil, fmt.Errorf("invalid header: %q", header)
		}

		h.Add(strings.TrimSpace(kv[0]), strings.TrimSpace(kv[1]))
	}
	return h, nil
}<|MERGE_RESOLUTION|>--- conflicted
+++ resolved
@@ -195,16 +195,13 @@
 		r = remediation.FromString(*rstring)
 		// Remediation came from IP check, already counted
 	} else {
-<<<<<<< HEAD
-		s.logger.Info("ip remediation was not found in message, defaulting to allow")
+		// IP remediation not found - fallback to checking IP directly
+		// This handles cases where crowdsec-ip message didn't fire (e.g., on-client-session not triggered)
+		// Also handles upstream proxy mode where no IP check happened
+		s.logger.Debug("ip remediation was not found in message, checking IP directly")
+		s.checkIPRemediation(req, mes, &r)
 		// No IP check happened (e.g., upstream proxy mode), we need to count metrics
 		shouldCountMetrics = true
-=======
-		// IP remediation not found - fallback to checking IP directly
-		// This handles cases where crowdsec-ip message didn't fire (e.g., on-client-session not triggered)
-		log.Debug("ip remediation was not found in message, checking IP directly")
-		s.checkIPRemediation(req, mes, &r)
->>>>>>> b50fc143
 	}
 
 	hoststring, err := readKeyFromMessage[string](mes, "host")
@@ -475,43 +472,18 @@
 	// request.Header = headers
 }
 
-<<<<<<< HEAD
-// Handles checking the IP address against the dataset
-func (s *Spoa) handleIPRequest(req *request.Request, mes *message.Message) {
-	var r remediation.Remediation
-
-	ipType, err := readKeyFromMessage[net.IP](mes, "src-ip")
-
-	if err != nil {
-		s.logger.Error(err)
-		return
-	}
-
-	ipStr := ipType.String()
-
-	// Determine IP type for metrics
-	ipTypeLabel := "ipv4"
-	if strings.Contains(ipStr, ":") {
-		ipTypeLabel = "ipv6"
-	}
-
-	// Count processed requests
-	metrics.TotalProcessedRequests.With(prometheus.Labels{"ip_type": ipTypeLabel}).Inc()
-
+// getIPRemediation performs IP and geo/country remediation checks
+// Returns the final remediation after checking IP, geo, and country
+func (s *Spoa) getIPRemediation(req *request.Request, ipStr string) (remediation.Remediation, string) {
+	var origin string
 	// Check IP directly against dataset
 	r, origin, err := s.dataset.CheckIP(ipStr)
-=======
-// getIPRemediation performs IP and geo/country remediation checks
-// Returns the final remediation after checking IP, geo, and country
-func (s *Spoa) getIPRemediation(req *request.Request, ipStr string) remediation.Remediation {
-	r, err := s.workerClient.GetIP(ipStr)
->>>>>>> b50fc143
 	if err != nil {
 		s.logger.WithFields(log.Fields{
 			"ip":    ipStr,
 			"error": err,
 		}).Error("Failed to get IP remediation")
-		return remediation.Allow // Safe default
+		return remediation.Allow, "" // Safe default
 	}
 
 	// If no IP-specific remediation, check country-based
@@ -538,7 +510,31 @@
 		}
 	}
 
-<<<<<<< HEAD
+	return r, origin
+}
+
+// Handles checking the IP address against the dataset
+func (s *Spoa) handleIPRequest(req *request.Request, mes *message.Message) {
+	ipType, err := readKeyFromMessage[net.IP](mes, "src-ip")
+	if err != nil {
+		s.logger.Error(err)
+		return
+	}
+
+	ipStr := ipType.String()
+
+	// Determine IP type for metrics
+	ipTypeLabel := "ipv4"
+	if strings.Contains(ipStr, ":") {
+		ipTypeLabel = "ipv6"
+	}
+
+	// Count processed requests
+	metrics.TotalProcessedRequests.With(prometheus.Labels{"ip_type": ipTypeLabel}).Inc()
+
+	// Check IP directly against dataset
+	r, origin := s.getIPRemediation(req, ipStr)
+
 	// Count blocked requests
 	if r > remediation.Unknown {
 		metrics.TotalBlockedRequests.With(prometheus.Labels{
@@ -548,21 +544,6 @@
 		}).Inc()
 	}
 
-=======
-	return r
-}
-
-// Handles checking the IP address against the dataset
-func (s *Spoa) handleIPRequest(req *request.Request, mes *message.Message) {
-	ipType, err := readKeyFromMessage[net.IP](mes, "src-ip")
-	if err != nil {
-		log.Error(err)
-		return
-	}
-
-	ipStr := ipType.String()
-	r := s.getIPRemediation(req, ipStr)
->>>>>>> b50fc143
 	req.Actions.SetVar(action.ScopeTransaction, "remediation", r.String())
 }
 
@@ -571,14 +552,14 @@
 func (s *Spoa) checkIPRemediation(req *request.Request, mes *message.Message, r *remediation.Remediation) {
 	ipType, err := readKeyFromMessage[net.IP](mes, "src-ip")
 	if err != nil {
-		log.WithError(err).Debug("failed to extract src-ip from message for fallback check")
+		s.logger.WithError(err).Debug("failed to extract src-ip from message for fallback check")
 		return
 	}
 
 	ipStr := ipType.String()
-	*r = s.getIPRemediation(req, ipStr)
-
-	log.WithFields(log.Fields{
+	*r, _ = s.getIPRemediation(req, ipStr)
+
+	s.logger.WithFields(log.Fields{
 		"ip":          ipStr,
 		"remediation": r.String(),
 	}).Debug("IP remediation checked via fallback")
