--- conflicted
+++ resolved
@@ -256,11 +256,7 @@
 	if err := host.Ban.Init(host.logger); err != nil {
 		host.logger.Error(err)
 	}
-<<<<<<< HEAD
 	if err := host.AppSec.Init(host.logger, h.GlobalAppSecURL, h.GlobalAppSecAPIKey); err != nil {
-=======
-	if err := host.AppSec.Init(host.logger); err != nil {
->>>>>>> c8d659f3
 		host.logger.Error(err)
 	}
 	h.Hosts = append(h.Hosts, host)
